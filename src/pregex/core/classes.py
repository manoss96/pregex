__doc__ = """
All classes within this module represent the so-called RegΕx *character classes*,
which can be used in order to define a set or "class" of characters that can be matched.

Class types
-------------------------------------------
A character class can be either one of the following two types:

	1. **Regular class**: This type of class represents the `[...]` pattern, 
	   which can be translated as "match every character defined within the
	   brackets". You can tell regular classes by their name, which follows
	   the `Any*` pattern.


	2. **Negated class**: This type of class represents the `[^...]` pattern, 
	   which can be translated as "match every character except for those 
	   defined within the brackets". You can tell negated classes by their name, 
	   which follows the `AnyBut*` pattern.

Here is an example containing a regular class as well as its negated counterpart.

.. code-block:: python
   
   from pregex.core.classes import AnyLetter, AnyButLetter

   regular = AnyLetter()
   negated = AnyButLetter()

   regular.print_pattern() # This prints "[A-Za-z]"
   negated.print_pattern() # This prints "[^A-Za-z]"

Class unions
-------------------------------------------
Classes of the same type can be combined together in order to get the union of
the sets of characters they represent. This can be easily done though the use 
of the bitwise OR operator ``|``, as depicted within the code snippet below:

.. code-block:: python
   
   from pregex.core.classes import AnyDigit, AnyLowercaseLetter

   pre = AnyDigit() | AnyLowercaseLetter()
   pre.print_pattern() # This prints "[\da-z]"

The same goes for negated classes as well:

.. code-block:: python

   from pregex.core.classes import AnyButDigit, AnyButLowercaseLetter

   pre = AnyButDigit() | AnyButLowercaseLetter()
   pre.print_pattern() # This prints "[^\da-z]"

However, attempting to get the union of a regular class and a negated class
causes a ``CannotBeUnionedException`` to be thrown.

.. code-block:: python

   from pregex.core.classes import AnyDigit, AnyButLowercaseLetter

   pre = AnyDigit() | AnyButLowercaseLetter() # This is not OK!

Lastly, it is also possible to union a regular class with a token, that is,
any string of length one or any instance of a class that is part of the
:py:mod:`pregex.core.tokens` module:

.. code-block:: python

   from pregex.core.classes import AnyDigit
   from pregex.core.tokens import Newline

   pre = AnyDigit() | "a" | Newline()
   
   pre.print_pattern() # This prints "[\da\\n]"

However, in the case of negated classes one is forced to wrap any tokens
within an :class:`AnyButFrom` class instance in order to achieve the same
result:

.. code-block:: python

   from pregex.core.classes import AnyButDigit
   from pregex.core.tokens import Newline

   pre = AnyButDigit() | AnyButFrom("a", Newline())
   
   pre.print_pattern() # This prints "[^\da\\n]"

Subtracting classes
-------------------------------------------
Subtraction is another operation that is exclusive to classes and it is made possible
via the overloaded subtraction operator ``-``. This feature comes in handy when one
wishes to construct a class that would be tiresome to create otherwise. Consider
for example the class of all word characters except for all characters in the
set `{C, c, G, g, 3}`. Constructing said class via subtraction
is extremely easy:

.. code-block:: python

   from pregex.core.classes import AnyWordChar, AnyFrom

   pre = AnyWordChar() - AnyFrom('C', 'c', 'G', 'g', '3')

Below we are able to see this operation's resulting pattern, from which it
becomes evident that building said pattern through multiple class unions would
be more time consuming, and more importantly, prone to errors.

.. code-block:: python

	[A-BD-FH-Za-bd-fh-z0-24-9_]

It should be noted that just like in the case of class unions, one is only 
allowed to subtract a regular class from a regular class or a negated class
from a negated class, as any other attempt will cause a 
``CannotBeSubtractedException`` to be thrown.

.. code-block:: python

   from pregex.core.classes import AnyWordChar, AnyButLowercaseLetter

   pre = AnyWordChar() - AnyButLowercaseLetter() # This is not OK!

Furthermore, applying the subtraction operation between a class and a token
is also possible, but just like in the case of class unions, this only works
with regular classes:

.. code-block:: python

   from pregex.core.classes import AnyWhitespace
   from pregex.core.tokens import Newline

   pre = AnyWhitespace() - Newline()
   
   pre.print_pattern() # This prints "[\\t \\x0b-\\r]"

Negating classes
-------------------------------------------
Finally, it is useful to know that every regular class can be negated through
the use of the bitwise NOT operator ``~``:

.. code-block:: python

   from pregex.core.classes import AnyDigit

   pre = ~ AnyDigit()
   pre.print_pattern() # This prints "[^0-9]"

Negated classes can be negated as well, however you should probably avoid
this as it doesn't help much in making the code any easier to read.

.. code-block:: python

   from pregex.core.classes import AnyButDigit

   pre = ~ AnyButDigit()
   pre.print_pattern() # This prints "[0-9]"

Therefore, in order to create a negated class one can either negate a regular `Any*`
class or use its `AnyBut*` negated class equivalent. The result is entirely the same
and which one you'll use is just a matter of choice.

Classes & methods
-------------------------------------------

Below are listed all classes within :py:mod:`pregex.core.classes`
along with any possible methods they may possess.
"""

import re as _re
import pregex.core.pre as _pre
import pregex.core.exceptions as _ex
from string import whitespace as _whitespace


class __Class(_pre.Pregex):
    '''
    Constitutes the base class for every class within "classes.py".

    Operations defined for classes:
        - Union:
            AnyLowercaseLetter() | AnyDigit() => [a-z0-9]
        - Subtraction:
            AnyLetter() - AnyLowercaseLetter() => [A-Z]
        - Negation:
            ~ AnyLowercaseLetter() => [^a-z]

    :param str pattern: The RegEx class pattern.
    :param bool is_negated: Indicates whether this class instance represents \
        a regular or a negated class.
    :param bool simplify_word: In case class instance represents the `word` \
        character class, this parameter indicates whether this character class \
        should be simplified to `\\w` or not.

    :note: Union and subtraction can only be performed on a pair of classes of the same type, \
        that is, either a pair of regular classes or a pair of negated classes.
    '''

    '''
    A set containing characters that must be escaped when used within a class.
    '''
    _to_escape = ('\\', '^', '[', ']', '-', '/')

    def __init__(self, pattern: str, is_negated: bool, simplify_word: bool = False) -> '__Class':
        '''
        Constitutes the base class for every class within "classes.py".

        Operations defined for classes:
            - Union:
                AnyLowercaseLetter() | AnyDigit() => [a-z0-9]
            - Subtraction:
                AnyLetter() - AnyLowercaseLetter() => [A-Z]
            - Negation:
                ~ AnyLowercaseLetter() => [^a-z]

        :param str pattern: The RegEx class pattern.
        :param bool is_negated: Indicates whether this class instance represents \
            a regular or a negated class.
        :param bool simplify_word: In case class instance represents the `word` \
            character class, this parameter indicates whether this character class \
            should be simplified to `\\w` or not.

        :note: Union and subtraction can only be performed on a pair of classes of the same type, \
            that is, either a pair of regular classes or a pair of negated classes.
        '''
        self.__is_negated = is_negated
        self.__verbose, pattern = __class__.__process(pattern, is_negated, simplify_word)
        super().__init__(pattern, escape=False)

    def _get_verbose_pattern(self) -> str:
        '''
        Returns a verbose representation of this class's pattern.
        '''
        return self.__verbose

    @staticmethod
    def __process(pattern: str, is_negated: bool, simplify_word: bool) -> tuple[str, str]:
        '''
        Performs some modifications to the provided pattern and returns \
        it in both a verbose and a simplified form.

        :param str pattern: The pattern that is to be processed.
        :param bool is_negated: Determines whether the patterns \
            belongs to a negated class or a regular one.
        :param bool simplify_word: Indicates whether `[A-Za-z0-9_]` \
            should be simplified to `[\w]` or not.
        '''
        if pattern == '.':
            return pattern, pattern
        # Separate ranges from chars.
        ranges, chars = __class__.__extract_classes(pattern)
        # Reduce chars to any possible ranges.
        ranges, chars = __class__.__chars_to_ranges(ranges, chars)
        # Combine classes back together.
        verbose_classes = ranges.union(chars)
        verbose_pattern = ''.join(f"[{'^' if is_negated else ''}{''.join(verbose_classes)}]")
        # Use shorthand notation for any classes that support this.
        simplified_classes = __class__.__verbose_to_shorthand(verbose_classes, simplify_word)
        simplified_pattern = ''.join(f"[{'^' if is_negated else ''}{''.join(simplified_classes)}]")
        # Replace any one-character classes with a single (possibly escaped) character
        simplified_pattern = _re.sub(r"\[([^\\]|\\.)\]", lambda m: str(__class__._to_pregex(m.group(1))) \
            if len(m.group(1)) == 1 else m.group(1), simplified_pattern)
        # Replace negated class shorthand-notation characters with their non-class shorthand-notation.
        return verbose_pattern, _re.sub(r"\[\^(\\w|\\d|\\s)\]", lambda m: m.group(1).upper(), simplified_pattern)

    @staticmethod
    def __chars_to_ranges(ranges: set[str], chars: set[str]) -> tuple[set[str], set[str]]:
        '''
        Checks whether the provided characters can be incorporated within ranges.
        Returns the newly constructed ranges and characters as sets.

        :param set[str] ranges: A set containing all ranges.
        :param set[str] chars: A set containing all characters.
        '''
        # 1. Un-escape any escaped characters and convert to list.
        chars: list[str] = list(__class__.__modify_classes(chars, escape=False))
        ranges: list[list[str]] = list(__class__.__split_range(rng) for rng in
                                       __class__.__modify_classes(ranges, escape=False))

        # 2. Check whether ranges can be constructed from chars.
        i = 0
        while i < len(chars):
            for j in range(len(chars)):
                if i != j and len(chars[j]) == 1:
                    c_i, c_j = chars[i], chars[j]
                    if len(chars[i]) > 1:
                        start, end = c_i[0], c_i[-1]
                    else:
                        start, end = c_i, c_i
                    if ord(start) == ord(c_j) + 1:
                        chars[i] = c_j + end
                        chars.pop(j)
                        i = -1
                        break
                    elif ord(end) == ord(c_j) - 1:
                        chars[i] = start + c_j
                        chars.pop(j)
                        i = -1
                        break
            i += 1

        # Check whether these character-ranges can be incorporated into
        # any existing ranges. If two characters are next to each other
        # then keep them as characters.
        ranges_set = set(f"{rng[0]}-{rng[1]}" for rng in ranges)
        chars_set = set()
        for c in chars:
            if len(c) == 1:
                chars_set.add(c)
            else:
                if ord(c[1]) == ord(c[0]) + 1:
                    chars_set.add(c[0])
                    chars_set.add(c[1])
                else:
                    ranges_set.add(f"{c[0]}-{c[1]}")

        ranges = __class__.__modify_classes(ranges_set, escape=True)
        chars = __class__.__modify_classes(chars_set, escape=True)

        return ranges, chars

    @staticmethod
    def __verbose_to_shorthand(classes: set[str], simplify_word: bool) -> set[str]:
        '''
        This method searches the provided set for subsets of character classes that \
        correspond to a shorthand-notation character class, and if it finds any, it \
        replaces them with said character class, returning the resulting set at the end.

        :param set[str] classes: The set containing the classes as strings.
        :param bool simplify_word: Indicates whether `[A-Za-z0-9_]` should be simplified \
            to `[\w]` or not.
        '''

        word_set = {'a-z', 'A-Z', '0-9', '_'}
        digit_set = {'0-9'}
        whitespace_set = {' ', '\t-\r'}
        if classes.issuperset(word_set) and simplify_word:
            classes = classes.difference(word_set).union({'\w'})
        elif classes.issuperset(digit_set):
            classes = classes.difference(digit_set).union({'\d'})
        if classes.issuperset(whitespace_set):
            classes = classes.difference(whitespace_set).union({'\s'})
        return classes

    def __invert__(self) -> '__Class':
        '''
        If this instance is a regular class, then converts it to its negated counterpart. \
        If this instance is a negated class, then converts it to its regular counterpart.
        '''
        s, rs = '' if self.__is_negated else '^', '^' if self.__is_negated else ''
        return __class__(f"[{s}{self.__verbose.lstrip('[' + rs).rstrip(']')}]", not self.__is_negated)

    def __or__(self, pre: '__Class' or str) -> '__Class':
        '''
        Returns a `__Class` instance representing the union of the provided classes.

        :param __Class | str pre: The class that is to be unioned with this instance.

        :raises CannotBeUnionedException: `pre` is neither a `__Class` instance nor a token.
        '''
        if not self.__is_negated:
            if isinstance(pre, str) and (len(pre) == 1):
                pre = AnyFrom(pre)
            elif isinstance(pre, _pre.Pregex) and pre._get_type() == _pre._Type.Token:
                pre = AnyFrom(pre)
        if not issubclass(pre.__class__, __class__):
            raise _ex.CannotBeUnionedException(pre, False)
        return __class__.__or(self, pre)

    def __ror__(self, pre: '__Class' or str) -> '__Class':
        '''
        Returns a `__Class` instance representing the union of the provided classes.

        :param __Class | str pre: The class that is to be unioned with this instance.

        :raises CannotBeUnionedException: `pre` is neither a `__Class` instance nor a token.
        '''
        if not self.__is_negated:
            if isinstance(pre, str) and (len(pre) == 1):
                pre = AnyFrom(pre)
            elif isinstance(pre, _pre.Pregex) and pre._get_type() == _pre._Type.Token:
                pre = AnyFrom(pre)
        if not issubclass(pre.__class__, __class__):
            raise _ex.CannotBeUnionedException(pre, False)
        return __class__.__or(pre, self)

    def __or(pre1: '__Class', pre2: '__Class') -> '__Class':
        '''
        Returns a `__Class` instance representing the union of the provided classes.

        :param __Class pre: The class that is to be unioned with this instance.

        :raises CannotBeUnionedException: `pre1` is a different type of class than `pre2`.
        '''
        if pre1.__is_negated != pre2.__is_negated:
            raise _ex.CannotBeUnionedException(pre2, True)
        if isinstance(pre1, Any) or isinstance(pre2, Any):
            return Any()

        simplify_word = False
        if isinstance(pre1, (AnyWordChar, AnyButWordChar)):
            simplify_word = simplify_word or pre1._is_global()
        if isinstance(pre2, (AnyWordChar, AnyButWordChar)):
            simplify_word = simplify_word or pre2._is_global()

        ranges1, chars1 = __class__.__extract_classes(pre1.__verbose, unescape=True)
        ranges2, chars2 = __class__.__extract_classes(pre2.__verbose, unescape=True)

        ranges, chars = ranges1.union(ranges2), chars1.union(chars2)

        def reduce_ranges(ranges: list[str]) -> set[str]:
            '''
            Removes any sub-ranges if they are already included within an other specified range,
            and returns the set of all remaining ranges.

            :param list[str] ranges: A list containing all specified ranges.
            '''
            if len(ranges) < 2:
                return set(ranges)

            ranges = [__class__.__split_range(rng) for rng in ranges]

            i = 0
            while i < len(ranges):
                start_i, end_i = ranges[i]
                j = 0
                while j < len(ranges):
                    if i != j:
                        start_j, end_j = ranges[j]
                        if start_i <= start_j and ord(end_i) + 1 >= ord(start_j):
                            ranges[i] = start_i, max(end_i, end_j)
                            ranges.pop(j)
                            i = -1
                            break
                    j += 1
                i += 1

            return set(f"{rng[0]}-{rng[1]}" for rng in ranges)

        def reduce_chars(ranges: list[str], chars: list[str]):
            '''
            Removes any characters if those are already included within an other specified range,
            and returns the set of all remaining characters.

            :param list[str] ranges: A list containing all specified ranges.
            :param list[str] chars: A list containing all specified chars.
            '''

            ranges = [__class__.__split_range(rng) for rng in ranges]

            i = 0
            while i < len(chars):
                for j in range(len(ranges)):
                    start, end = ranges[j]
                    if chars[i] >= start and chars[i] <= end:
                        chars.pop(i)
                        i = -1
                        break
                    elif ord(start) == ord(chars[i]) + 1:
                        ranges[j][0] = chars[i]
                        chars.pop(i)
                        i = -1
                        break
                    elif ord(end) == ord(chars[i]) - 1:
                        ranges[j][1] = chars[i]
                        chars.pop(i)
                        i = -1
                        break
                i += 1

            return set(f"{rng[0]}-{rng[1]}" for rng in ranges), set(chars)

        ranges = reduce_ranges(ranges)

        ranges, chars = reduce_chars(list(ranges), list(chars))

        result = __class__.__modify_classes(ranges.union(chars), escape=True)

        return __class__(
            f"[{'^' if pre1.__is_negated else ''}{''.join(result)}]",
            pre1.__is_negated, simplify_word)

    def __sub__(self, pre: '__Class' or str) -> '__Class':
        '''
        Returns a `__Class` instance representing the difference of the provided classes.

        :param __Class | str pre: The class that is to be subtracted from this instance.

        :raises CannotBeSubtractedException: `pre` is neither a `__Class` instance nor a token.
        '''
        if not self.__is_negated:
            if isinstance(pre, str) and (len(pre) == 1):
                pre = AnyFrom(pre)
            elif isinstance(pre, _pre.Pregex) and pre._get_type() == _pre._Type.Token:
                pre = AnyFrom(pre)
        if not issubclass(pre.__class__, __class__):
            raise _ex.CannotBeSubtractedException(pre, False)
        return __class__.__sub(self, pre)

    def __rsub__(self, pre: '__Class' or str) -> '__Class':
        '''
        Returns a `__Class` instance representing the difference of the provided classes.

        :param __Class | str pre: The class that is to be subtracted from this instance.

        :raises CannotBeSubtractedException: `pre` is neither a `__Class` instance nor a token.
        '''
        if not self.__is_negated:
            if isinstance(pre, str) and (len(pre) == 1):
                pre = AnyFrom(pre)
            elif isinstance(pre, _pre.Pregex) and pre._get_type() == _pre._Type.Token:
                pre = AnyFrom(pre)
        if not issubclass(pre.__class__, __class__):
            raise _ex.CannotBeSubtractedException(pre, False)
        return __class__.__sub(pre, self)

    def __sub(pre1: '__Class', pre2: '__Class') -> '__Class':
        '''
        Returns a `__Class` instance representing the difference of the provided classes.

        :param __Class  pre: The class that is to be subtracted from this instance.

        :raises CannotBeSubtractedException: `pre` is neither a `__Class` instance nor a token.
        :raises EmptyClassException: `pre2` is an instance of class "Any".
        '''
        if pre1.__is_negated != pre2.__is_negated:
            raise _ex.CannotBeSubtractedException(pre2, True)
        if isinstance(pre2, Any):
            raise _ex.EmptyClassException(pre1, pre2)
        if isinstance(pre1, Any):
            return ~ pre2
        if isinstance(pre1, (AnyWordChar, AnyButWordChar)) and pre1._is_global():
            raise _ex.GlobalWordCharSubtractionException(pre1)

        # Subtract any ranges found in both pre2 and pre1 from pre1.
        def subtract_ranges(ranges1: set[str], ranges2: set[str]) -> tuple[set[str], set[str]]:
            '''
            Subtracts any range found within `ranges2` from `ranges1` and returns \
            the resulting ranges/characters in two seperate sets.

            :note: This method might also produce characters, for example \
                [A-Z] - [B-Z] produces the character 'A'.
            '''
            ranges1 = [__class__.__split_range(rng) for rng in ranges1]
            ranges2 = [__class__.__split_range(rng) for rng in ranges2]

            i = 0
            while i < len(ranges1):
                start_1, end_1 = ranges1[i]
                for start_2, end_2 in ranges2:
                    if start_1 <= end_2 and end_1 >= start_2:
                        if start_1 == start_2 and end_1 == end_2:
                            ranges1.pop(i)
                            i -= 1
                            break
                        split_rng = list()
                        if start_1 <= start_2 and end_1 <= end_2:
                            split_rng.append((start_1, chr(ord(start_2) - 1)))
                        elif start_1 >= start_2 and end_1 >= end_2:
                            split_rng.append((chr(ord(end_2) + 1), end_1))
                        else:
                            split_rng.append((start_1, chr(ord(start_2) - 1)))
                            split_rng.append((chr(ord(end_2) + 1), end_1))
                        if len(split_rng) > 0:
                            ranges1.pop(i)
                            i -= 1
                            ranges1 = ranges1 + split_rng
                            break
                i += 1

            ranges, chars = set(), set()
            for start, end in ranges1:
                if start == end:
                    chars.add(start)
                else:
                    if ord(end) == ord(start) + 1:
                        chars.add(start)
                        chars.add(end)
                    else:
                        ranges.add(f"{start}-{end}")

            return ranges, chars

        # 1. Extract classes while unescaping them
        ranges1, chars1 = __class__.__extract_classes(pre1.__verbose, unescape=True)
        ranges2, chars2 = __class__.__extract_classes(pre2.__verbose, unescape=True)

        # 2.a. Subtract ranges2 from chars1.
        splt_ranges2 = [__class__.__split_range(rng) for rng in ranges2]
        lst_chars1 = list(chars1)

        for start, end in splt_ranges2:
            i = 0
            while i < len(lst_chars1):
                c = lst_chars1[i]
                if c.isalnum and c >= start and c <= end:
                    lst_chars1.pop(i)
                    i = -1
                i += 1
        chars1 = set(lst_chars1)

        # 2.b Subtract chars2 from chars1.
        chars1 = chars1.difference(chars2)

        # 2.c. Subtract any characters in chars2 from ranges1.
        ranges1, reduced_chars = subtract_ranges(ranges1, set(f"{c}-{c}" for c in chars2))
        chars1 = chars1.union(reduced_chars)

        # 2.d. Subtract ranges2 from ranges1.
        ranges1, reduced_chars = subtract_ranges(ranges1, ranges2)
        chars1 = chars1.union(reduced_chars)

        # 3. Union ranges and chars together while escaping them.
        result = __class__.__modify_classes(ranges1.union(chars1), escape=True)

        if len(result) == 0:
            raise _ex.EmptyClassException(pre1, pre2)

        return __class__(
            f"[{'^' if pre1.__is_negated else ''}{''.join(result)}]",
            pre1.__is_negated)

    @staticmethod
    def __extract_classes(pattern: str, unescape: bool = False) -> tuple[set[str], set[str]]:
        '''
        Extracts all classes from the provided class pattern and returns them \
        separated into two different sets based on whether they constitute a range \
        or an individual character.

        :param str pattern: The pattern from which classes are to be extracted.
        :param bool unespace: If `True` then unescapes all escaped characters. \
            Defaults to `False`.
        '''

        def get_start_index(pattern: str):
            if pattern.startswith('[^'):
                return 2
            else:
                return 1

        # Remove brackets etc from string.
        start_index = get_start_index(pattern)
        classes = pattern[start_index:-1]

        # Extract classes separately.
        ranges, chars = __class__.__separate_classes(classes)

        # Unescape any escaped characters if you must.
        if unescape:
            ranges = __class__.__modify_classes(ranges, escape=False)
            chars = __class__.__modify_classes(chars, escape=False)
        # Return classes.
        return ranges, chars

    @staticmethod
    def __separate_classes(classes: 'str') -> tuple[set[str], set[str]]:
        '''
        Extracts all classes from the provided character class pattern and \
        returns them separated into ranges and characters.

        :param str classes: One or more string character class patterns.
        '''
        range_pattern = \
            r"(?:\\(?:\[|\]|\^|\$|\-|\/|[a-z]|\\)|[^\[\]\^\$\-\/\\])" + \
            r"-(?:\\(?:\[|\]|\^|\$|\-|\/|[a-z]|\\)|[^\[\]\^\$\-\/\\])"
        ranges = set(_re.findall(range_pattern, classes))
        classes = _re.sub(pattern=range_pattern, repl="", string=classes)
        return (ranges, set(_re.findall(r"\\?.", classes, flags=_re.DOTALL)))

    @staticmethod
    def __modify_classes(classes: set[str], escape: bool) -> set[str]:
        '''
        Either escapes or unescapes any character within the provided classes that \
        needs to be escaped.

        :param bool escape: Determines whether to "escape" or "unescape" characters.
        '''

        def escape_char(c):
            return "\\" + c if c in __class__._to_escape else c

        def unescape_char(c):
            return c.replace("\\", "", 1) if len(c) > 1 and c[1] in __class__._to_escape else c

        fun = escape_char if escape else unescape_char
        modified_classes = set()

        for c in classes:
            if len(c) >= 3:  # classes: [.-.], [\.-.], [\.-\.]
                start, end = tuple(map(fun, __class__.__split_range(c)))
                modified_c = start + "-" + end
            else:  # characters: [.]
                modified_c = fun(c)
            modified_classes.add(modified_c)

        return modified_classes

    @staticmethod
    def __split_range(pattern: str) -> list[str]:
        '''
        Splits the provided range pattern and returns result as a list \
        of length two where the first element is the range's beginning \
        and the second element is the range's end.

        :param str pattern: The pattern that is to be split.
        
        :note: The provided range pattern must be in the form of \
            \\?.-\\?. where "\\?" specifies the option to escape the \
            character within the range, and "." includes newlines.
        '''

        count = pattern.count("-")

        if count == 1:
            return pattern.split("-")
        if count == 2:
            return pattern.split("-", 1) if pattern[-1] == "-" else pattern.rsplit("-", 1)
        return ["-", "-"]


class Any(__Class):
    '''
    Matches any possible character, including the newline character.
    '''

    def __init__(self) -> 'Any':
        '''
        Matches any possible character, including the newline character.
        '''
        super().__init__('.', is_negated=False)

    def __invert__(self) -> None:
        '''
        Raises a "CannotBeNegatedException".
        '''
        raise _ex.CannotBeNegatedException()


class AnyLetter(__Class):
    '''
    Matches any character from the Latin alphabet.
    '''

    def __init__(self) -> 'AnyLetter':
        '''
        Matches any character from the Latin alphabet.
        '''
        super().__init__('[a-zA-Z]', is_negated=False)


class AnyButLetter(__Class):
    '''
    Matches any character except for characters in the Latin alphabet.
    '''

    def __init__(self) -> 'AnyButLetter':
        '''
        Matches any character except for characters in the Latin alphabet.
        '''
        super().__init__('[^a-zA-Z]', is_negated=True)


class AnyLowercaseLetter(__Class):
    '''
    Matches any lowercase character from the Latin alphabet.
    '''

    def __init__(self) -> 'AnyLowercaseLetter':
        '''
        Matches any lowercase character from the Latin alphabet.
        '''
        super().__init__('[a-z]', is_negated=False)


class AnyButLowercaseLetter(__Class):
    '''
    Matches any character except for lowercase characters in the Latin alphabet.
    '''

    def __init__(self) -> 'AnyButLowercaseLetter':
        '''
        Matches any character except for lowercase characters in the Latin alphabet.
        '''
        super().__init__('[^a-z]', is_negated=True)


class AnyUppercaseLetter(__Class):
    '''
    Matches any uppercase character from the Latin alphabet.
    '''

    def __init__(self) -> 'AnyUppercaseLetter':
        '''
        Matches any uppercase character from the Latin alphabet.
        '''
        super().__init__('[A-Z]', is_negated=False)


class AnyButUppercaseLetter(__Class):
    '''
    Matches any character except for uppercase characters in the Latin alphabet.
    '''

    def __init__(self) -> 'AnyButUppercaseLetter':
        '''
        Matches any character except for uppercase characters in the Latin alphabet.
        '''
        super().__init__('[^A-Z]', is_negated=True)


class AnyDigit(__Class):
    '''
    Matches any numeric character.
    '''

    def __init__(self) -> 'AnyDigit':
        '''
        Matches any numeric character.
        '''
        super().__init__('[0-9]', is_negated=False)


class AnyButDigit(__Class):
    '''
    Matches any character except for numeric characters.
    '''

    def __init__(self) -> 'AnyButDigit':
        '''
        Matches any character except for numeric characters.
        '''
        super().__init__('[^0-9]', is_negated=True)


class AnyWordChar(__Class):
    '''
    Matches any alphanumeric character as well as the underscore character ``_``.

    :param bool is_global: Indicates whether to include foreign alphabetic \
        characters or not. Defaults to ``False``.

    :raises GlobalWordCharSubtractionException: There is an attempt to subtract \
        a regular character class from an instance of this class for which \
        parameter ``is_global`` has been set to ``True``.
    '''

    def __init__(self, is_global: bool = False) -> 'AnyWordChar':
        '''
        Matches any alphanumeric character as well as the underscore character ``_``.

        :param bool is_global: Indicates whether to include foreign alphabetic \
            characters or not. Defaults to ``False``.

        :raises GlobalWordCharSubtractionException: There is an attempt to subtract \
            a regular character class from an instance of this class for which \
            parameter ``is_global`` has been set to ``True``.
        '''
        super().__init__('[a-zA-Z0-9_]', is_negated=False, simplify_word=is_global)
        self.__is_global = is_global

    def _is_global(self) -> bool:
        '''
        Returns ``True`` if this instance supports matching foreign alphabetic \
        characters, else returns ``False``.
        '''
        return self.__is_global

    def __invert__(self) -> '__Class':
        '''
        Returns an instance of class "AnyButWordChar" where parameter "is_global" \
        is set according to the value of this instance's "is_global" parameter.
        '''
        return AnyButWordChar(is_global=self._is_global())


class AnyButWordChar(__Class):
    '''
    Matches any character except for alphanumeric characters \
    and the underscore character  "_".

    :param bool is_global: Indicates whether to include foreign alphabetic \
        characters or not. Defaults to ``False``.

    :raises GlobalWordCharSubtractionException: There is an attempt to subtract \
        a negated character class from an instance of this class for which \
        parameter ``is_global`` has been set to ``True``.
    '''

    def __init__(self, is_global: bool = False) -> 'AnyButWordChar':
        '''
        Matches any character except for alphanumeric characters \
        and the underscore character "_".

        :param bool is_global: Indicates whether to include foreign alphabetic \
            characters or not. Defaults to ``False``.

        :raises GlobalWordCharSubtractionException: There is an attempt to subtract \
            a negated character class from an instance of this class for which \
            parameter ``is_global`` has been set to ``True``.
        '''
        super().__init__('[^a-zA-Z0-9_]', is_negated=True, simplify_word=is_global)
        self.__is_global = is_global

    def _is_global(self) -> bool:
        '''
        Returns ``True`` if this instance also excludes foreign alphabetic \
        characters from matching, else returns ``False``.
        '''
        return self.__is_global

    def __invert__(self) -> '__Class':
        '''
        Returns an instance of class "AnyWordChar" where parameter "is_global" \
        is set according to the value of this instance's "is_global" parameter.
        '''
        return AnyWordChar(is_global=self._is_global())


class AnyPunctuation(__Class):
    '''
    Matches any puncutation character as defined within the ASCII table.
    '''

    def __init__(self) -> 'AnyPunctuation':
        '''
        Matches any puncutation character as defined within the ASCII table.
        '''
        super().__init__('[!-\/:-@\[-`{-~]', is_negated=False)


class AnyButPunctuation(__Class):
    '''
    Matches any character except for punctuation characters \
    as defined within the ASCII table.
    '''

    def __init__(self) -> 'AnyButPunctuation':
        '''
        Matches any character except for punctuation characters \
        as defined within the ASCII table.
        '''
        super().__init__('[^!-\/:-@\[-`{-~]', is_negated=True)


class AnyWhitespace(__Class):
    '''
    Matches any whitespace character.
    '''

    def __init__(self) -> 'AnyWhitespace':
        '''
        Matches any whitespace character.
        '''
        super().__init__(f'[{_whitespace}]', is_negated=False)


class AnyButWhitespace(__Class):
    '''
    Matches any character except for whitespace characters.
    '''

    def __init__(self) -> 'AnyButWhitespace':
        '''
        Matches any character except for whitespace characters.
        '''
        super().__init__(f'[^{_whitespace}]', is_negated=True)


class AnyBetween(__Class):
    '''
    Matches any character within the provided range.

    :param str start: The first character of the range.
    :param str end: The last character of the range.

    :raises InvalidArgumentTypeException: At least one of the provided characters \
        is neither a *Token* class instance nor a single-character string.
    :raises InvalidRangeException: A non-valid range is provided.

    :note: Any pair of characters ``start``, ``end`` constitutes a valid range \
        as long as the code point of character ``end`` is greater than the code \
        point of character ``start``, as defined by the Unicode Standard.
    '''

    def __init__(self, start: str, end: str) -> 'AnyBetween':
        '''
        Matches any character within the provided range.

        :param str start: The first character of the range.
        :param str end: The last character of the range.

        :raises InvalidArgumentTypeException: At least one of the provided characters \
            is neither a *Token* class instance nor a single-character string.
        :raises InvalidRangeException: A non-valid range is provided.

        :note: Any pair of characters ``start``, ``end`` constitutes a valid range \
            as long as the code point of character ``end`` is greater than the code \
            point of character ``start``, as defined by the Unicode Standard.
        '''
        for c in (start, end):
            if isinstance(c, (str, _pre.Pregex)):
                if len(str(c).replace("\\", "", 1)) > 1:
                    message = f"Argument \"{c}\" is neither a string nor a token."
                    raise _ex.InvalidArgumentTypeException(message)
            else:
                message = f"Argument \"{c}\" is neither a string nor a token."
                raise _ex.InvalidArgumentTypeException(message)
        start, end = str(start), str(end)
        if ord(start) >= ord(end):
            raise _ex.InvalidRangeException(start, end)
        start = f"\\{start}" if start in __class__._to_escape else start
        end = f"\\{end}" if end in __class__._to_escape else end
        super().__init__(f"[{start}-{end}]", is_negated=False)


class AnyButBetween(__Class):
    '''
    Matches any character except for those within the provided range.

    :param str start: The first character of the range.
    :param str end: The last character of the range.

    :raises InvalidArgumentTypeException: At least one of the provided characters \
        is neither a *Token* class instance nor a single-character string.
    :raises InvalidRangeException: A non-valid range is provided.

    :note: Any pair of characters ``start``, ``end`` constitutes a valid range \
        as long as the code point of character ``end`` is greater than the code \
        point of character ``start``, as defined by the Unicode Standard.
    '''

    def __init__(self, start: str, end: str) -> 'AnyButBetween':
        '''
        Matches any character except for those within the provided range.

        :param str start: The first character of the range.
        :param str end: The last character of the range.

        :raises InvalidArgumentTypeException: At least one of the provided characters \
            is neither a *Token* class instance nor a single-character string.
        :raises InvalidRangeException: A non-valid range is provided.

        :note: Any pair of characters ``start``, ``end`` constitutes a valid range \
            as long as the code point of character ``end`` is greater than the code \
            point of character ``start``, as defined by the Unicode Standard.
        '''
        for c in (start, end):
            if isinstance(c, (str, _pre.Pregex)):
                if len(str(c).replace("\\", "", 1)) > 1:
                    message = f"Argument \"{c}\" is neither a string nor a token."
                    raise _ex.InvalidArgumentTypeException(message)
            else:
                message = f"Argument \"{c}\" is neither a string nor a token."
                raise _ex.InvalidArgumentTypeException(message)
        start, end = str(start), str(end)
        if ord(start) >= ord(end):
            raise _ex.InvalidRangeException(start, end)
        start = f"\\{start}" if start in __class__._to_escape else start
        end = f"\\{end}" if end in __class__._to_escape else end
        super().__init__(f"[^{start}-{end}]", is_negated=True)


class AnyFrom(__Class):
    '''
    Matches any one of the provided characters.

    :param str | Pregex \*chars: One or more characters to match from. \
        Each character must be either a string of length one or an instance \
        of a class defined within the :py:mod:`pregex.core.tokens` module.

    :raises NotEnoughArgumentsExceptions: No arguments are provided.
    :raises InvalidArgumentTypeException: At least one of the provided \
        arguments is neither a string of length one nor an instance of \
        a class defined within :py:mod:`pregex.core.tokens`.
    '''

    def __init__(self, *chars: str or _pre.Pregex) -> 'AnyFrom':
        '''
        Matches any one of the provided characters.

        :param str | Pregex \*chars: One or more characters to match from. \
            Each character must be either a string of length one or an instance \
            of a class defined within the :py:mod:`pregex.core.tokens` module.

        :raises NotEnoughArgumentsExceptions: No arguments are provided.
        :raises InvalidArgumentTypeException: At least one of the provided \
            arguments is neither a string of length one nor an instance of \
            a class defined within :py:mod:`pregex.core.tokens`.
        '''
        if len(chars) == 0:
            message = f"No characters were provided to \"{__class__.__name__}\"."
            raise _ex.NotEnoughArgumentsException(message)
        for c in chars:
            if isinstance(c, (str, _pre.Pregex)):
                if len(str(c).replace("\\", "", 1)) > 1:
                    message = f"Argument \"{c}\" is neither a string nor a token."
                    raise _ex.InvalidArgumentTypeException(message)
            else:
                message = f"Argument \"{c}\" is neither a string nor a token."
                raise _ex.InvalidArgumentTypeException(message)
        chars = tuple((f"\\{c}" if c in __class__._to_escape else c) \
                          if isinstance(c, str) else str(c) for c in chars)
        super().__init__(f"[{''.join(chars)}]", is_negated=False)


class AnyButFrom(__Class):
    '''
    Matches any character except for the provided characters.

    :param str | Pregex \*chars: One or more characters not to match from.
        Each character must be either a string of length one or an instance \
        of a class defined within the :py:mod:`pregex.core.tokens` module.

    :raises NotEnoughArgumentsExceptions: No arguments are provided.
    :raises InvalidArgumentTypeException: At least one of the provided \
        arguments is neither a string of length one nor an instance of \
        a class defined within :py:mod:`pregex.core.tokens`.
    '''

    def __init__(self, *chars: str or _pre.Pregex) -> 'AnyButFrom':
        '''
        Matches any character except for the provided characters.

        :param str | Pregex \*chars: One or more characters not to match from.
            Each character must be either a string of length one or an instance \
            of a class defined within the :py:mod:`pregex.core.tokens` module.

        :raises NotEnoughArgumentsExceptions: No arguments are provided.
        :raises InvalidArgumentTypeException: At least one of the provided \
            arguments is neither a string of length one nor an instance of \
            a class defined within :py:mod:`pregex.core.tokens`.
        '''
        if len(chars) == 0:
            message = f"No characters were provided to \"{__class__.__name__}\"."
            raise _ex.NotEnoughArgumentsException(message)
        for c in chars:
            if isinstance(c, (str, _pre.Pregex)):
                if len(str(c).replace("\\", "", 1)) > 1:
                    message = f"Argument \"{c}\" is neither a string nor a token."
                    raise _ex.InvalidArgumentTypeException(message)
            else:
                message = f"Argument \"{c}\" is neither a string nor a token."
                raise _ex.InvalidArgumentTypeException(message)
        chars = tuple((f"\{c}" if c in __class__._to_escape else c)
                      if isinstance(c, str) else str(c) for c in chars)
        super().__init__(f"[^{''.join(chars)}]", is_negated=True)


class AnyGermanLetter(__Class):
    '''
    Matches any character from the German alphabet.
    '''

    def __init__(self) -> 'AnyGermanLetter':
        '''
        Matches any character from the German alphabet.
        '''
        super().__init__('[a-zA-ZäöüßÄÖÜẞ]', is_negated=False)


class AnyButGermanLetter(__Class):
    '''
    Matches any character except for characters in the German alphabet.
    '''

    def __init__(self) -> 'AnyButGermanLetter':
        '''
        Matches any character except for characters in the German alphabet.
        '''
        super().__init__('[^a-zA-ZäöüßÄÖÜẞ]', is_negated=True)


class AnyGreekLetter(__Class):
    '''
    Matches any character from the Greek alphabet.
    '''

    def __init__(self) -> 'AnyGreekLetter':
        '''
        Matches any character from the Greek alphabet.
        '''
        # Start from 'Έ' and include "Ά" separately so that
        # Ano Teleia '·' is not included.
        super().__init__('[ΆΈ-ώ]', is_negated=False)


class AnyButGreekLetter(__Class):
    '''
    Matches any character except for characters in the Greek alphabet.
    '''

    def __init__(self) -> 'AnyGreekLetter':
        '''
        Matches any character except for characters in the Greek alphabet.
        '''
        # Start from 'Έ' and include "Ά" separately so that
        # Ano Teleia '·' is not included.
        super().__init__('[^ΆΈ-ώ]', is_negated=True)


class AnyCyrillicLetter(__Class):
    '''
    Matches any character from the Cyrillic alphabet.
    '''

    def __init__(self) -> 'AnyCyrillicLetter':
        '''
        Matches any character from the Cyrillic alphabet.
        '''
        super().__init__('[Ѐ-ӿ]', is_negated=False)


<<<<<<< HEAD
class AnyRusCyrillicLetter(__Class):
=======
class AnyRusCyrillicLetter():
>>>>>>> db503312
    '''
        Matches any character from the Cyrillic alphabet.
        '''

    def __init__(self) -> 'AnyRusCyrillicLetter':
        '''
        Matches any character from the Cyrillic alphabet.
        '''
        super().__init__('[а-яА-ЯЁё]', is_negated=False)


class AnyButCyrillicLetter(__Class):
    '''
    Matches any character except for characters in the Cyrillic alphabet.
    '''

    def __init__(self) -> 'AnyButCyrillicLetter':
        '''
        Matches any character except for characters in the Cyrillic alphabet.
        '''
        super().__init__('[^Ѐ-ӿ]', is_negated=True)


class AnyCJK(__Class):
    '''
    Matches any character that is defined within the \
    `CJK Unified Ideographs <https://en.wikipedia.org/wiki/CJK_Unified_Ideographs_(Unicode_block)>`_ \
    Unicode block.
    '''

    def __init__(self) -> 'AnyCJK':
        '''
        Matches any character that is defined within the \
        `CJK Unified Ideographs <https://en.wikipedia.org/wiki/CJK_Unified_Ideographs_(Unicode_block)>`_ \
        Unicode block.
        '''
        super().__init__('[\u4e00-\u9fd5]', is_negated=False)


class AnyButCJK(__Class):
    '''
    Matches any character except for those defined within the \
    `CJK Unified Ideographs <https://en.wikipedia.org/wiki/CJK_Unified_Ideographs_(Unicode_block)>`_ \
    Unicode block.
    '''

    def __init__(self) -> 'AnyButCJK':
        '''
        Matches any character except for those defined within the \
        `CJK Unified Ideographs <https://en.wikipedia.org/wiki/CJK_Unified_Ideographs_(Unicode_block)>`_ \
        Unicode block.
        '''
        super().__init__('[^\u4e00-\u9fd5]', is_negated=True)


class AnyHebrewLetter(__Class):
    '''
    Matches any character that is defined within the \
    `Hebrew <https://en.wikipedia.org/wiki/Hebrew_(Unicode_block)>`_ \
    Unicode block.
    '''

    def __init__(self) -> 'AnyHebrewLetter':
        '''
        Matches any character that is defined within the \
        `Hebrew <https://en.wikipedia.org/wiki/Hebrew_(Unicode_block)>`_ \
        Unicode block.
        '''
        super().__init__('[\u0590-\u05ff]', is_negated=False)


class AnyButHebrewLetter(__Class):
    '''
    Matches any character excpet for those defined within the \
    `Hebrew <https://en.wikipedia.org/wiki/Hebrew_(Unicode_block)>`_ \
    Unicode block.
    '''

    def __init__(self) -> 'AnyButHebrewLetter':
        '''
        Matches any character except for those defined within the \
        `Hebrew <https://en.wikipedia.org/wiki/Hebrew_(Unicode_block)>`_ \
        Unicode block.
        '''
        super().__init__('[^\u0590-\u05ff]', is_negated=True)


class AnyKoreanLetter(__Class):
    '''
    Matches any character from the Korean alphabet.
    '''

    def __init__(self) -> 'AnyKoreanLetter':
        '''
        Matches any character from the Korean alphabet.
        '''
        super().__init__('[\u3131-\u314e\uac00-\ud7a3]', is_negated=False)


class AnyButKoreanLetter(__Class):
    '''
    Matches any character except for characters in the Korean alphabet.
    '''

    def __init__(self) -> 'AnyButKoreanLetter':
        '''
        Matches any character except for characters in the Korean alphabet.
        '''
        super().__init__('[^\u3131-\u314e\uac00-\ud7a3]', is_negated=True)<|MERGE_RESOLUTION|>--- conflicted
+++ resolved
@@ -1209,11 +1209,8 @@
         super().__init__('[Ѐ-ӿ]', is_negated=False)
 
 
-<<<<<<< HEAD
 class AnyRusCyrillicLetter(__Class):
-=======
-class AnyRusCyrillicLetter():
->>>>>>> db503312
+
     '''
         Matches any character from the Cyrillic alphabet.
         '''
